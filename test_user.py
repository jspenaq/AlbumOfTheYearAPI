from sqlalchemy import null
import pytest
from albumoftheyearapi import AOTY


@pytest.fixture
def user():
    return "doublez"


@pytest.mark.first
def test_initialize():
    c = AOTY()
    pytest.client = c
    assert pytest.client != null


def test_get_user_rating_count(user):
    user_ratings = pytest.client.user_rating_count(user)
    assert user_ratings != null


def test_get_user_rating_count_json(user):
    user_ratings_json = pytest.client.user_rating_count_json(user)
    assert user_ratings_json != null


def test_get_review_count(user):
    user_reviews = pytest.client.user_review_count(user)
    assert user_reviews != null


def test_get_review_count_json(user):
    user_reviews_json = pytest.client.user_review_count(user)
    assert user_reviews_json != null


def test_get_list_count(user):
    user_lists = pytest.client.user_list_count(user)
    assert user_lists != null


def test_get_list_count_json(user):
    user_lists_json = pytest.client.user_list_count(user)
    assert user_lists_json != null


def test_get_follower_count(user):
    user_followers = pytest.client.user_follower_count(user)
    assert user_followers != null


def test_get_follower_count_json(user):
    user_followers_json = pytest.client.user_follower_count(user)
    assert user_followers_json != null


def test_get_about(user):
    user_about = pytest.client.user_about(user)
    assert user_about != null


def test_get_about_json(user):
    user_about_json = pytest.client.user_about(user)
    assert user_about_json != null


def test_get_rating_distribtion(user):
    user_rating_distribution = pytest.client.user_rating_distribtion(user)
    assert user_rating_distribution != null


def test_get_rating_distribtion_json(user):
    user_rating_distribution_json = pytest.client.user_rating_distribtion(user)
    assert user_rating_distribution_json != null

def test_get_user_ratings(user):
    user_ratings = pytest.client.user_ratings(user)
    assert user_ratings != null

def test_get_user_ratings_json(user):
    user_ratings_json = pytest.client.user_ratings(user)
    assert user_ratings_json != null

def test_get_user_perfect_scores(user):
    perfect_scores = pytest.client.user_perfect_scores(user)
    assert perfect_scores != null

def test_get_user_perfect_scores_json(user):
    perfect_scores_json = pytest.client.user_perfect_scores(user)
    assert perfect_scores_json != null

def test_get_user_liked_music(user):
    liked_music = pytest.client.user_liked_music(user)
    assert liked_music != null

def test_get_user_liked_music_json(user):
    liked_music_json = pytest.client.user_liked_music(user)
    assert liked_music_json != null


if __name__ == "__main__":

    user = "doublez"
    AlbumWrapper = AOTY()

<<<<<<< HEAD
    print( 'Number of ratings\n', AlbumWrapper.user_rating_count(user), '\n' )
    print( 'Number of reviews\n', AlbumWrapper.user_review_count(user), '\n' )
    print( 'Number of lists\n', AlbumWrapper.user_list_count(user), '\n' )
    print( 'Follower Count\n', AlbumWrapper.user_follower_count(user), '\n' )
    print( 'About\n', AlbumWrapper.user_about(user), '\n' )
    print( 'Rating distribution\n', AlbumWrapper.user_rating_distribution(user), '\n' )
    print( 'Ratings\n', AlbumWrapper.user_ratings(user), '\n' )
    print( 'Perfect scores\n', AlbumWrapper.user_perfect_scores(user), '\n' )
    print( 'Liked music\n', AlbumWrapper.user_liked_music(user), '\n' )

    print('JSON VERSION')
    print( 'Number of ratings\n', AlbumWrapper.user_rating_count_json(user), '\n' )
    print( 'Number of reviews\n', AlbumWrapper.user_review_count_json(user), '\n' )
    print( 'Number of lists\n', AlbumWrapper.user_list_count_json(user), '\n' )
    print( 'Follower Count\n', AlbumWrapper.user_follower_count_json(user), '\n' )
    print( 'About\n', AlbumWrapper.user_about_json(user), '\n' )
    print( 'Rating distribution\n', AlbumWrapper.user_rating_distribution_json(user), '\n' )
    print( 'Ratings\n', AlbumWrapper.user_ratings_json(user), '\n' )
    print( 'Perfect scores\n', AlbumWrapper.user_perfect_scores_json(user), '\n' )
    print( 'Liked music\n', AlbumWrapper.user_liked_music_json(user), '\n' )
=======
    print(AlbumWrapper.user_rating_count(user))
    print(AlbumWrapper.user_review_count(user))
    print(AlbumWrapper.user_list_count(user))
    print(AlbumWrapper.user_follower_count(user))
    print(AlbumWrapper.user_about(user))
    print(AlbumWrapper.user_rating_distribtion(user))
>>>>>>> dec7777d

    pytest.main<|MERGE_RESOLUTION|>--- conflicted
+++ resolved
@@ -59,16 +59,13 @@
     user_about = pytest.client.user_about(user)
     assert user_about != null
 
-
 def test_get_about_json(user):
     user_about_json = pytest.client.user_about(user)
     assert user_about_json != null
 
-
 def test_get_rating_distribtion(user):
     user_rating_distribution = pytest.client.user_rating_distribtion(user)
     assert user_rating_distribution != null
-
 
 def test_get_rating_distribtion_json(user):
     user_rating_distribution_json = pytest.client.user_rating_distribtion(user)
@@ -98,13 +95,11 @@
     liked_music_json = pytest.client.user_liked_music(user)
     assert liked_music_json != null
 
-
 if __name__ == "__main__":
 
     user = "doublez"
     AlbumWrapper = AOTY()
 
-<<<<<<< HEAD
     print( 'Number of ratings\n', AlbumWrapper.user_rating_count(user), '\n' )
     print( 'Number of reviews\n', AlbumWrapper.user_review_count(user), '\n' )
     print( 'Number of lists\n', AlbumWrapper.user_list_count(user), '\n' )
@@ -125,13 +120,5 @@
     print( 'Ratings\n', AlbumWrapper.user_ratings_json(user), '\n' )
     print( 'Perfect scores\n', AlbumWrapper.user_perfect_scores_json(user), '\n' )
     print( 'Liked music\n', AlbumWrapper.user_liked_music_json(user), '\n' )
-=======
-    print(AlbumWrapper.user_rating_count(user))
-    print(AlbumWrapper.user_review_count(user))
-    print(AlbumWrapper.user_list_count(user))
-    print(AlbumWrapper.user_follower_count(user))
-    print(AlbumWrapper.user_about(user))
-    print(AlbumWrapper.user_rating_distribtion(user))
->>>>>>> dec7777d
 
     pytest.main